--- conflicted
+++ resolved
@@ -83,14 +83,11 @@
 		21265DAD2307389A004CCE39 /* AWSS3StoragePlugin.framework in Frameworks */ = {isa = PBXBuildFile; fileRef = 21265DA42307389A004CCE39 /* AWSS3StoragePlugin.framework */; };
 		21265DB22307389A004CCE39 /* AWSS3StoragePluginTestBase.swift in Sources */ = {isa = PBXBuildFile; fileRef = 21265DB12307389A004CCE39 /* AWSS3StoragePluginTestBase.swift */; };
 		21265E262309D620004CCE39 /* AWSS3StoragePlugin.swift in Sources */ = {isa = PBXBuildFile; fileRef = 21265E252309D620004CCE39 /* AWSS3StoragePlugin.swift */; };
-<<<<<<< HEAD
 		21D1CE8C2334233F0003BAA8 /* AuthError.swift in Sources */ = {isa = PBXBuildFile; fileRef = 21D1CE8B2334233F0003BAA8 /* AuthError.swift */; };
-=======
 		2196FB5B23397BCB00F8EEB5 /* AWSS3StoragePluginGetDataResumabilityTests.swift in Sources */ = {isa = PBXBuildFile; fileRef = 2196FB5A23397BCB00F8EEB5 /* AWSS3StoragePluginGetDataResumabilityTests.swift */; };
 		2196FB5D23397BDF00F8EEB5 /* AWSS3StoragePluginDownloadFileResumabilityTests.swift in Sources */ = {isa = PBXBuildFile; fileRef = 2196FB5C23397BDF00F8EEB5 /* AWSS3StoragePluginDownloadFileResumabilityTests.swift */; };
 		2196FB5F23397C0600F8EEB5 /* AWSS3StoragePluginPutDataResumabilityTests.swift in Sources */ = {isa = PBXBuildFile; fileRef = 2196FB5E23397C0600F8EEB5 /* AWSS3StoragePluginPutDataResumabilityTests.swift */; };
 		2196FB6123397C2300F8EEB5 /* AWSS3StoragePluginUploadFileResumabilityTests.swift in Sources */ = {isa = PBXBuildFile; fileRef = 2196FB6023397C2300F8EEB5 /* AWSS3StoragePluginUploadFileResumabilityTests.swift */; };
->>>>>>> efe9c68d
 		21FFF983230A519B005878EA /* EventPublishable.swift in Sources */ = {isa = PBXBuildFile; fileRef = 21FFF982230A519B005878EA /* EventPublishable.swift */; };
 		21FFF988230B7B2C005878EA /* AsychronousOperation.swift in Sources */ = {isa = PBXBuildFile; fileRef = 21FFF986230B7A5D005878EA /* AsychronousOperation.swift */; };
 		21FFF98E230C81E6005878EA /* StorageAccessLevel.swift in Sources */ = {isa = PBXBuildFile; fileRef = 21FFF98D230C81E6005878EA /* StorageAccessLevel.swift */; };
@@ -417,14 +414,11 @@
 		21265DB12307389A004CCE39 /* AWSS3StoragePluginTestBase.swift */ = {isa = PBXFileReference; lastKnownFileType = sourcecode.swift; path = AWSS3StoragePluginTestBase.swift; sourceTree = "<group>"; };
 		21265DB32307389A004CCE39 /* Info.plist */ = {isa = PBXFileReference; lastKnownFileType = text.plist.xml; path = Info.plist; sourceTree = "<group>"; };
 		21265E252309D620004CCE39 /* AWSS3StoragePlugin.swift */ = {isa = PBXFileReference; lastKnownFileType = sourcecode.swift; path = AWSS3StoragePlugin.swift; sourceTree = "<group>"; };
-<<<<<<< HEAD
 		21D1CE8B2334233F0003BAA8 /* AuthError.swift */ = {isa = PBXFileReference; lastKnownFileType = sourcecode.swift; path = AuthError.swift; sourceTree = "<group>"; };
-=======
 		2196FB5A23397BCB00F8EEB5 /* AWSS3StoragePluginGetDataResumabilityTests.swift */ = {isa = PBXFileReference; lastKnownFileType = sourcecode.swift; path = AWSS3StoragePluginGetDataResumabilityTests.swift; sourceTree = "<group>"; };
 		2196FB5C23397BDF00F8EEB5 /* AWSS3StoragePluginDownloadFileResumabilityTests.swift */ = {isa = PBXFileReference; lastKnownFileType = sourcecode.swift; path = AWSS3StoragePluginDownloadFileResumabilityTests.swift; sourceTree = "<group>"; };
 		2196FB5E23397C0600F8EEB5 /* AWSS3StoragePluginPutDataResumabilityTests.swift */ = {isa = PBXFileReference; lastKnownFileType = sourcecode.swift; path = AWSS3StoragePluginPutDataResumabilityTests.swift; sourceTree = "<group>"; };
 		2196FB6023397C2300F8EEB5 /* AWSS3StoragePluginUploadFileResumabilityTests.swift */ = {isa = PBXFileReference; lastKnownFileType = sourcecode.swift; path = AWSS3StoragePluginUploadFileResumabilityTests.swift; sourceTree = "<group>"; };
->>>>>>> efe9c68d
 		21FFF982230A519B005878EA /* EventPublishable.swift */ = {isa = PBXFileReference; fileEncoding = 4; lastKnownFileType = sourcecode.swift; path = EventPublishable.swift; sourceTree = "<group>"; };
 		21FFF986230B7A5D005878EA /* AsychronousOperation.swift */ = {isa = PBXFileReference; lastKnownFileType = sourcecode.swift; path = AsychronousOperation.swift; sourceTree = "<group>"; };
 		21FFF98D230C81E6005878EA /* StorageAccessLevel.swift */ = {isa = PBXFileReference; lastKnownFileType = sourcecode.swift; path = StorageAccessLevel.swift; sourceTree = "<group>"; };
